--- conflicted
+++ resolved
@@ -5,21 +5,8 @@
     "dockerfilePath": "Dockerfile"
   },
   "deploy": {
-<<<<<<< HEAD
-    "startCommand": "npm start"
-=======
-    "runtime": "V2",
-    "numReplicas": 1,
     "startCommand": "npm start",
-    "sleepApplication": true,
-    "useLegacyStacker": false,
-    "multiRegionConfig": {
-      "us-west2": {
-        "numReplicas": 1
-      }
-    },
     "restartPolicyType": "ON_FAILURE",
     "restartPolicyMaxRetries": 10
->>>>>>> 5cce1cec
   }
 }